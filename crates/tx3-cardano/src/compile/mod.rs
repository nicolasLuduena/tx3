use std::collections::BTreeMap;

use pallas::{
    codec::utils::{KeepRaw, MaybeIndefArray},
    ledger::{
        addresses::{Address, ShelleyPaymentPart},
        primitives::{
            conway::{self as primitives, NonEmptySet, Redeemers},
            TransactionInput,
        },
        traverse::ComputeHash,
    },
};

use tx3_lang::ir;

use crate::coercion::{expr_into_metadatum, expr_into_number};

use super::*;

pub(crate) mod asset_math;
pub(crate) mod plutus_data;

use plutus_data::{IntoData as _, TryIntoData as _};

macro_rules! asset {
    ($policy:expr, $asset:expr, $amount:expr) => {{
        let mut aux = BTreeMap::new();
        aux.insert($asset, $amount);
        let mut asset = BTreeMap::new();
        asset.insert($policy, aux);
        asset
    }};
}

macro_rules! value {
    ($coin:expr, $assets:expr) => {
        pallas::ledger::primitives::conway::Value::Multiasset($coin, $assets)
    };
    ($coin:expr) => {
        pallas::ledger::primitives::conway::Value::Coin($coin)
    };
}

// fn extract_classes_from_multiasset(value: &conway::Value) -> Vec<AssetClass>
// {     let ma = match value {
//         conway::Value::Multiasset(_, ma) => ma.iter().cloned().collect(),
//         _ => vec![],
//     };

//     ma.into_iter()
//         .flat_map(|(policy, assets)| {
//             assets
//                 .iter()
//                 .map(|(name, _)| AssetClass {
//                     policy: policy.clone(),
//                     name: name.clone().into(),
//                 })
//                 .collect::<Vec<_>>()
//         })
//         .collect()
// }

fn compile_struct(ir: &ir::StructExpr) -> Result<primitives::PlutusData, Error> {
    let fields = ir
        .fields
        .iter()
        .map(compile_data_expr)
        .collect::<Result<Vec<_>, _>>()?;

    Ok(plutus_data::constr(ir.constructor as u64, fields))
}

fn compile_data_expr(ir: &ir::Expression) -> Result<primitives::PlutusData, Error> {
    match ir {
        ir::Expression::None => Ok(().as_data()),
        ir::Expression::Bytes(x) => Ok(x.as_data()),
        ir::Expression::Number(x) => Ok(x.as_data()),
        ir::Expression::Bool(x) => Ok(x.as_data()),
        ir::Expression::String(x) => Ok(x.as_str().as_data()),
        ir::Expression::Struct(x) => compile_struct(x),
        ir::Expression::Address(x) => Ok(x.as_data()),
        _ => Err(Error::CoerceError(
            format!("{:?}", ir),
            "DataExpr".to_string(),
        )),
    }
}

fn compile_native_asset_for_output(
    ir: &ir::AssetExpr,
) -> Result<primitives::Multiasset<primitives::PositiveCoin>, Error> {
    let policy = coercion::expr_into_bytes(&ir.policy)?;
    println!("-------------------------policy: {:?}", policy);
    println!("-------------------------IR policy: {:?}", &ir.policy);
    let policy = primitives::Hash::from(policy.as_slice());
    let asset_name = coercion::expr_into_bytes(&ir.asset_name)?;
    let amount = coercion::expr_into_number(&ir.amount)?;
    let amount = primitives::PositiveCoin::try_from(amount as u64).unwrap();

    let asset = asset!(policy, asset_name.clone(), amount);

    Ok(asset)
}

fn compile_native_asset_for_mint(
    ir: &ir::AssetExpr,
) -> Result<primitives::Multiasset<primitives::NonZeroInt>, Error> {
    let policy = coercion::expr_into_bytes(&ir.policy)?;
    let policy = primitives::Hash::from(policy.as_slice());
    let asset_name = coercion::expr_into_bytes(&ir.asset_name)?;
    let amount = coercion::expr_into_number(&ir.amount)?;
    let amount = primitives::NonZeroInt::try_from(amount as i64).unwrap();

    let asset = asset!(policy, asset_name.clone(), amount);

    Ok(asset)
}

fn compile_ada_value(ir: &ir::AssetExpr) -> Result<primitives::Value, Error> {
    let amount = coercion::expr_into_number(&ir.amount)?;

    Ok(value!(amount as u64))
}

fn compile_value(ir: &ir::AssetExpr) -> Result<primitives::Value, Error> {
    let amount = coercion::expr_into_number(&ir.amount)?;
    if ir.policy.is_none() {
        compile_ada_value(ir)
    } else if amount as i64 > 0 {
        let asset = compile_native_asset_for_output(ir)?;
        Ok(value!(0, asset))
    } else {
        Ok(value!(0))
    }
}

// calculate min utxo lovelace according to spec
// https://cips.cardano.org/cip/CIP-55

/*
fn eval_minutxo_constructor(&self, ctr: &ir::AssetConstructor) -> Result<primitives::Value, Error> {
    let ratio = self.ledger.get_pparams()?.coins_per_utxo_byte;
    let output = self.eval.find_output(ctr.name.as_str())?;
    let serialized = pallas_codec::minicbor::to_vec(output).unwrap();
    let min_lovelace = (160u64 + serialized.len() as u64) * ratio;

    Ok(value!(min_lovelace as u64))

    todo!()
}
    */

fn compile_output_block(
    ir: &ir::Output,
    network: Network,
) -> Result<primitives::TransactionOutput<'static>, Error> {
    let address = ir
        .address
        .as_ref()
        .map(|x| coercion::expr_into_address(x, network))
        .transpose()?
        .ok_or(Error::MissingAddress)?;

    let asset_list = ir
        .amount
        .iter()
        .map(coercion::expr_into_assets)
        .collect::<Result<Vec<_>, _>>()?;

    let values = asset_list
        .iter()
        .flatten()
        .map(compile_value)
        .collect::<Result<Vec<_>, _>>()?;

    let value = asset_math::aggregate_values(values);

    let datum_option = ir.datum.as_ref().map(compile_data_expr).transpose()?;

    let output = primitives::TransactionOutput::PostAlonzo(
        primitives::PostAlonzoTransactionOutput {
            address: address.to_vec().into(),
            value,
            datum_option: datum_option.map(|x| {
                primitives::DatumOption::Data(pallas::codec::utils::CborWrap(x.into())).into()
            }),
            script_ref: None, // TODO: add script ref
        }
        .into(),
    );

    Ok(output)
}

fn compile_mint_block(tx: &ir::Tx) -> Result<Option<primitives::Mint>, Error> {
    let mint = if !tx.mints.is_empty() {
        let assets = tx
            .mints
            .iter()
            .flat_map(|x| x.amount.as_ref().map(coercion::expr_into_assets))
            .collect::<Result<Vec<_>, _>>()?;
        let assets = assets
            .iter()
            .flatten()
            .map(compile_native_asset_for_mint)
            .collect::<Result<Vec<_>, _>>()?;

        let value = asset_math::aggregate_assets(assets).unwrap();

        Some(value)
    } else {
        None
    };

    Ok(mint)
}

fn compile_inputs(tx: &ir::Tx) -> Result<Vec<primitives::TransactionInput>, Error> {
    let refs = tx
        .inputs
        .iter()
        .flat_map(|x| x.refs.iter())
        .map(|x| primitives::TransactionInput {
            transaction_id: x.txid.as_slice().into(),
            index: x.index as u64,
        })
        .collect();

    Ok(refs)
}

fn compile_outputs(
    tx: &ir::Tx,
    network: Network,
) -> Result<Vec<primitives::TransactionOutput<'static>>, Error> {
    let resolved = tx
        .outputs
        .iter()
        .map(|x| compile_output_block(x, network))
        .collect::<Result<Vec<_>, _>>()?;

    Ok(resolved)
}

fn compile_vote_delegation_certificate(
    x: &ir::AdHocDirective,
) -> Result<primitives::Certificate, Error> {
    let stake = coercion::expr_into_stake_credential(&x.data["stake"])?;
    let drep = coercion::expr_into_bytes(&x.data["drep"])?;
    let drep = primitives::DRep::Key(drep.as_slice().into());

    Ok(primitives::Certificate::VoteDeleg(stake, drep))
}

fn compile_certs(tx: &ir::Tx) -> Result<Vec<primitives::Certificate>, Error> {
    tx.adhoc
        .iter()
        .filter_map(|x| match x.name.as_str() {
            "vote_delegation_certificate" => {
                let cert = compile_vote_delegation_certificate(x);
                Some(cert)
            }
            _ => None,
        })
        .collect::<Result<Vec<_>, _>>()
}

fn compile_reference_inputs(tx: &ir::Tx) -> Result<Vec<primitives::TransactionInput>, Error> {
    let explicit_ref_inputs = tx
        .references
        .iter()
        .flat_map(coercion::expr_into_utxo_refs)
        .flatten()
        .map(|x| primitives::TransactionInput {
            transaction_id: x.txid.as_slice().into(),
            index: x.index as u64,
        });

    let refs = tx
        .inputs
        .iter()
        .filter_map(|x| x.policy.as_ref())
        .filter_map(|x| x.script.as_ref())
        .filter_map(|x| x.as_utxo_ref())
        .flat_map(|x| coercion::expr_into_utxo_refs(&x))
        .flatten()
        .map(|x| primitives::TransactionInput {
            transaction_id: x.txid.as_slice().into(),
            index: x.index as u64,
        })
        .chain(explicit_ref_inputs)
        .collect();

    Ok(refs)
}

fn compile_collateral(tx: &ir::Tx) -> Option<NonEmptySet<TransactionInput>> {
    tx.collateral
        .iter()
        .filter_map(|collateral| collateral.query.r#ref.as_ref())
        .find_map(|r#ref| match r#ref {
            ir::Expression::UtxoRefs(refs) => refs.first().map(|utxo_ref| {
                let index = utxo_ref.index;
                let hash = primitives::Hash::from(utxo_ref.txid.as_slice());

                NonEmptySet::from_vec(vec![TransactionInput {
                    transaction_id: hash,
                    index: index as u64,
                }])
            }),
            _ => None,
        })
        .flatten()
}

fn compile_required_signers(tx: &ir::Tx) -> Result<Option<primitives::RequiredSigners>, Error> {
    let mut hashes = Vec::new();
    let Some(signers) = &tx.signers else {
        return Ok(primitives::RequiredSigners::from_vec(hashes));
    };
    
    for signer in &signers.signers {
        match signer {
            ir::Expression::String(s) => {
                let signer_addr = coercion::string_into_address(s)?;
                let Address::Shelley(addr) = signer_addr else {
                    return Err(Error::CoerceError(
                        format!("{:?}", signer),
                        "Shelley address".to_string(),
                    ));
                };
        
                let ShelleyPaymentPart::Key(key) = addr.payment() else {
                    return Err(Error::CoerceError(
                        format!("{:?}", signer),
                        "Key payment credential".to_string(),
                    ));
                };
        
                hashes.push(*key);
            },
            ir::Expression::Bytes(b) => {
                let bytes = primitives::Bytes::from(b.clone());
                hashes.push(primitives::AddrKeyhash::from(bytes.as_slice()));
            },
            _ => {
                return Err(Error::CoerceError(
                    format!("{:?}", signer),
                    "Signer".to_string(),
                ));
            }
        }
    }

    Ok(primitives::RequiredSigners::from_vec(hashes))
}

fn compile_validity(validity: Option<&ir::Validity>) -> Result<(Option<u64>, Option<u64>), Error> {
    let since = validity
        .and_then(|v| v.since.as_ref())
        .map(|expr| coercion::expr_into_number(expr).map(|n| n as u64))
        .transpose()?;

    let until = validity
        .and_then(|v| v.until.as_ref())
        .map(|expr| coercion::expr_into_number(expr).map(|n| n as u64))
        .transpose()?;

    Ok((since, until))
}

fn compile_tx_body(
    tx: &ir::Tx,
    network: Network,
) -> Result<primitives::TransactionBody<'static>, Error> {
    let (since, until) = compile_validity(tx.validity.as_ref())?;

    let out = primitives::TransactionBody {
        inputs: compile_inputs(tx)?.into(),
        outputs: compile_outputs(tx, network)?,
        fee: coercion::expr_into_number(&tx.fees)? as u64,
        certificates: primitives::NonEmptySet::from_vec(compile_certs(tx)?),
        mint: compile_mint_block(tx)?,
        reference_inputs: primitives::NonEmptySet::from_vec(compile_reference_inputs(tx)?),
        network_id: Some(network),
<<<<<<< HEAD
        ttl: Some(81896624),
        validity_interval_start: None,
=======
        ttl: until,
        validity_interval_start: since,
>>>>>>> 2bed4aca
        withdrawals: None,
        auxiliary_data_hash: None,
        script_data_hash: None,
        collateral: compile_collateral(tx),
        required_signers: compile_required_signers(tx)?,
        collateral_return: None,
        total_collateral: None,
        voting_procedures: None,
        proposal_procedures: None,
        treasury_value: None,
        donation: None,
    };

    Ok(out)
}

fn compile_auxiliary_data(tx: &ir::Tx) -> Result<Option<primitives::AuxiliaryData>, Error> {
    let metadata_kv = tx
        .clone()
        .metadata
        .into_iter()
        .map(|x| {
            let key = expr_into_number(&x.key)? as u64;
            let value = expr_into_metadatum(&x.value)?;
            Ok((key, value))
        })
        .collect::<Result<Vec<_>, _>>();

    match metadata_kv {
        Ok(key_values) => {
            let metadata_tree = pallas::ledger::primitives::alonzo::Metadata::from_iter(key_values);
            let metadata = if metadata_tree.is_empty() {
                None
            } else {
                Some(metadata_tree)
            };

            Ok(Some(primitives::AuxiliaryData::PostAlonzo(
                pallas::ledger::primitives::alonzo::PostAlonzoAuxiliaryData {
                    metadata,
                    native_scripts: None,
                    plutus_scripts: None,
                },
            )))
        }
        Err(err) => Err(err),
    }
}

fn utxo_ref_matches(ref1: &tx3_lang::UtxoRef, ref2: &primitives::TransactionInput) -> bool {
    ref1.txid.eq(ref2.transaction_id.as_slice()) && ref1.index == ref2.index as u32
}

fn compile_single_spend_redeemer(
    input_id: &tx3_lang::UtxoRef,
    redeemer: &ir::Expression,
    sorted_inputs: &[&primitives::TransactionInput],
) -> Result<primitives::Redeemer, Error> {
    let index = sorted_inputs
        .iter()
        .position(|x| utxo_ref_matches(input_id, x))
        .unwrap();

    let redeemer = primitives::Redeemer {
        tag: primitives::RedeemerTag::Spend,
        index: index as u32,
        ex_units: primitives::ExUnits { mem: 0, steps: 0 },
        data: redeemer.try_as_data()?,
    };

    Ok(redeemer)
}

fn compile_spend_redeemers(
    tx: &ir::Tx,
    compiled_body: &primitives::TransactionBody,
) -> Result<Vec<primitives::Redeemer>, Error> {
    let mut compiled_inputs = compiled_body.inputs.iter().collect::<Vec<_>>();
    compiled_inputs.sort_by_key(|x| (x.transaction_id, x.index));

    let mut redeemers = Vec::new();

    for input in tx.inputs.iter() {
        for ref_ in input.refs.iter() {
            if let Some(redeemer) = &input.redeemer {
                let redeemer =
                    compile_single_spend_redeemer(ref_, redeemer, compiled_inputs.as_slice())?;
                redeemers.push(redeemer);
            }
        }
    }

    Ok(redeemers)
}

pub fn mint_redeemer_index(
    compiled_body: &primitives::TransactionBody,
    policy: primitives::ScriptHash,
) -> Result<u32, Error> {
    let mut out: Vec<_> = compiled_body
        .mint
        .iter()
        .flat_map(|x| x.iter())
        .map(|(p, _)| *p)
        .collect();

    out.sort();
    out.dedup();

    if let Some(index) = out.iter().position(|p| *p == policy) {
        return Ok(index as u32);
    }

    Err(Error::MissingMintingPolicy)
}

fn compile_mint_redeemer(
    mint: &ir::Mint,
    compiled_body: &primitives::TransactionBody,
) -> Result<primitives::Redeemer, Error> {
    let red = mint.redeemer.clone().ok_or(Error::MissingRedeemer)?;
    let amount = mint.amount.clone().ok_or(Error::MissingAmount)?;
    let assets: Vec<ir::AssetExpr> = coercion::expr_into_assets(&amount)?;
    // TODO: This only works with the first redeemer.
    // Are we allowed to include more than one?
    let asset = assets.first().ok_or(Error::MissingAsset)?;
    let policy = coercion::expr_into_bytes(&asset.policy)?;
    let policy = primitives::Hash::from(policy.as_slice());

    let out = primitives::Redeemer {
        tag: primitives::RedeemerTag::Mint,
        index: mint_redeemer_index(compiled_body, policy)?,
        ex_units: primitives::ExUnits {
            mem: 2000,
            steps: 200000,
        },
        data: red.try_as_data()?,
    };

    Ok(out)
}

fn compile_mint_redeemers(
    tx: &ir::Tx,
    compiled_body: &primitives::TransactionBody,
) -> Result<Vec<primitives::Redeemer>, Error> {
    let redeemers = tx
        .mints
        .iter()
        .map(|mint| compile_mint_redeemer(mint, compiled_body))
        .collect::<Result<Vec<_>, _>>()?;

    Ok(redeemers)
}

fn compile_redeemers(
    tx: &ir::Tx,
    compiled_body: &primitives::TransactionBody,
) -> Result<Option<Redeemers>, Error> {
    let spend_redeemers = compile_spend_redeemers(tx, compiled_body)?;
    let mint_redeemers = compile_mint_redeemers(tx, compiled_body)?;

    // TODO: chain other redeemers
    let redeemers: Vec<_> = spend_redeemers.into_iter().chain(mint_redeemers).collect();

    if redeemers.is_empty() {
        Ok(None)
    } else {
        Ok(Some(primitives::Redeemers::List(
            MaybeIndefArray::Def(redeemers).to_vec(),
        )))
    }
}

fn compile_witness_set(
    tx: &ir::Tx,
    compiled_body: &primitives::TransactionBody,
) -> Result<primitives::WitnessSet<'static>, Error> {
    let witness_set = primitives::WitnessSet {
        redeemer: compile_redeemers(tx, compiled_body)?.map(|x| x.into()),
        vkeywitness: None,
        native_script: None,
        bootstrap_witness: None,
        plutus_v1_script: None,
        plutus_data: None,
        plutus_v2_script: None,
        plutus_v3_script: None,
    };

    Ok(witness_set)
}

fn infer_plutus_version(_transaction_body: &primitives::TransactionBody) -> PlutusVersion {
    // TODO: infer plutus version from existing scripts
    2
}

fn compute_script_data_hash(
    body: &primitives::TransactionBody,
    witness_set: &primitives::WitnessSet,
    pparams: &PParams,
) -> Option<primitives::Hash<32>> {
    let version = infer_plutus_version(body);

    let cost_model = pparams.cost_models.get(&version).unwrap();

    let language_view = primitives::LanguageView(version, cost_model.clone());

    let data = primitives::ScriptData::build_for(witness_set, language_view);

    data.map(|x| x.hash())
}

pub fn compile_tx(tx: &ir::Tx, pparams: &PParams) -> Result<primitives::Tx<'static>, Error> {
    let mut transaction_body = compile_tx_body(tx, pparams.network)?;
    let transaction_witness_set = compile_witness_set(tx, &transaction_body)?;
    let auxiliary_data = compile_auxiliary_data(tx)?;

    transaction_body.script_data_hash =
        compute_script_data_hash(&transaction_body, &transaction_witness_set, pparams);

    transaction_body.auxiliary_data_hash = auxiliary_data
        .as_ref()
        .map(|x| primitives::Bytes::from(x.compute_hash().to_vec()));

    Ok(primitives::Tx {
        transaction_body: transaction_body.into(),
        transaction_witness_set: transaction_witness_set.into(),
        auxiliary_data: primitives::Nullable::from(auxiliary_data.map(KeepRaw::from)),
        success: true,
    })
}<|MERGE_RESOLUTION|>--- conflicted
+++ resolved
@@ -91,8 +91,6 @@
     ir: &ir::AssetExpr,
 ) -> Result<primitives::Multiasset<primitives::PositiveCoin>, Error> {
     let policy = coercion::expr_into_bytes(&ir.policy)?;
-    println!("-------------------------policy: {:?}", policy);
-    println!("-------------------------IR policy: {:?}", &ir.policy);
     let policy = primitives::Hash::from(policy.as_slice());
     let asset_name = coercion::expr_into_bytes(&ir.asset_name)?;
     let amount = coercion::expr_into_number(&ir.amount)?;
@@ -319,7 +317,7 @@
     let Some(signers) = &tx.signers else {
         return Ok(primitives::RequiredSigners::from_vec(hashes));
     };
-    
+
     for signer in &signers.signers {
         match signer {
             ir::Expression::String(s) => {
@@ -330,20 +328,20 @@
                         "Shelley address".to_string(),
                     ));
                 };
-        
+
                 let ShelleyPaymentPart::Key(key) = addr.payment() else {
                     return Err(Error::CoerceError(
                         format!("{:?}", signer),
                         "Key payment credential".to_string(),
                     ));
                 };
-        
+
                 hashes.push(*key);
-            },
+            }
             ir::Expression::Bytes(b) => {
                 let bytes = primitives::Bytes::from(b.clone());
                 hashes.push(primitives::AddrKeyhash::from(bytes.as_slice()));
-            },
+            }
             _ => {
                 return Err(Error::CoerceError(
                     format!("{:?}", signer),
@@ -384,13 +382,8 @@
         mint: compile_mint_block(tx)?,
         reference_inputs: primitives::NonEmptySet::from_vec(compile_reference_inputs(tx)?),
         network_id: Some(network),
-<<<<<<< HEAD
-        ttl: Some(81896624),
-        validity_interval_start: None,
-=======
         ttl: until,
         validity_interval_start: since,
->>>>>>> 2bed4aca
         withdrawals: None,
         auxiliary_data_hash: None,
         script_data_hash: None,
@@ -457,7 +450,10 @@
     let redeemer = primitives::Redeemer {
         tag: primitives::RedeemerTag::Spend,
         index: index as u32,
-        ex_units: primitives::ExUnits { mem: 0, steps: 0 },
+        ex_units: primitives::ExUnits {
+            mem: 4000000,
+            steps: 2000000000,
+        },
         data: redeemer.try_as_data()?,
     };
 
@@ -524,8 +520,8 @@
         tag: primitives::RedeemerTag::Mint,
         index: mint_redeemer_index(compiled_body, policy)?,
         ex_units: primitives::ExUnits {
-            mem: 2000,
-            steps: 200000,
+            mem: 10000000,
+            steps: 2000000000,
         },
         data: red.try_as_data()?,
     };
