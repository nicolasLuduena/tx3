//! Lowers the Tx3 language to the intermediate representation.
//!
//! This module takes an AST and performs lowering on it. It converts the AST
//! into the intermediate representation (IR) of the Tx3 language.

use crate::ast;
use crate::ir;
use crate::UtxoRef;

#[derive(Debug, thiserror::Error)]
pub enum Error {
    #[error("missing analyze phase for {0}")]
    MissingAnalyzePhase(String),

    #[error("symbol '{0}' expected to be '{1}'")]
    InvalidSymbol(String, &'static str),

    #[error("symbol '{0}' expected to be of type '{1}'")]
    InvalidSymbolType(String, &'static str),

    #[error("invalid ast: {0}")]
    InvalidAst(String),

    #[error("invalid property {0} on type {1:?}")]
    InvalidProperty(String, String),

    #[error("missing required field {0} for {1:?}")]
    MissingRequiredField(String, &'static str),

    #[error("failed to decode hex string {0}")]
    DecodeHexError(String),
}

#[inline]
fn hex_decode(s: &str) -> Result<Vec<u8>, Error> {
    hex::decode(s).map_err(|_| Error::DecodeHexError(s.to_string()))
}

fn expect_type_def(ident: &ast::Identifier) -> Result<&ast::TypeDef, Error> {
    let symbol = ident
        .symbol
        .as_ref()
        .ok_or(Error::MissingAnalyzePhase(ident.value.clone()))?;

    symbol
        .as_type_def()
        .ok_or(Error::InvalidSymbol(ident.value.clone(), "TypeDef"))
}

fn expect_case_def(ident: &ast::Identifier) -> Result<&ast::VariantCase, Error> {
    let symbol = ident
        .symbol
        .as_ref()
        .ok_or(Error::MissingAnalyzePhase(ident.value.clone()))?;

    symbol
        .as_variant_case()
        .ok_or(Error::InvalidSymbol(ident.value.clone(), "VariantCase"))
}

#[allow(dead_code)]
fn expect_field_def(ident: &ast::Identifier) -> Result<&ast::RecordField, Error> {
    let symbol = ident
        .symbol
        .as_ref()
        .ok_or(Error::MissingAnalyzePhase(ident.value.clone()))?;

    symbol
        .as_field_def()
        .ok_or(Error::InvalidSymbol(ident.value.clone(), "FieldDef"))
}

fn coerce_identifier_into_asset_def(identifier: &ast::Identifier) -> Result<ast::AssetDef, Error> {
    match identifier.try_symbol()? {
        ast::Symbol::AssetDef(x) => Ok(x.as_ref().clone()),
        _ => Err(Error::InvalidSymbol(identifier.value.clone(), "AssetDef")),
    }
}

#[derive(Debug, Default)]
pub(crate) struct Context {
    is_asset_expr: bool,
    is_datum_expr: bool,
    is_address_expr: bool,
}

impl Context {
    pub fn enter_asset_expr(&self) -> Self {
        Self {
            is_asset_expr: true,
            is_datum_expr: false,
            is_address_expr: false,
        }
    }

    pub fn enter_datum_expr(&self) -> Self {
        Self {
            is_asset_expr: false,
            is_datum_expr: true,
            is_address_expr: false,
        }
    }

    pub fn enter_address_expr(&self) -> Self {
        Self {
            is_asset_expr: false,
            is_datum_expr: false,
            is_address_expr: true,
        }
    }

    pub fn is_address_expr(&self) -> bool {
        self.is_address_expr
    }

    pub fn is_asset_expr(&self) -> bool {
        self.is_asset_expr
    }

    pub fn is_datum_expr(&self) -> bool {
        self.is_datum_expr
    }
}

pub(crate) trait IntoLower {
    type Output;

    fn into_lower(&self, ctx: &Context) -> Result<Self::Output, Error>;
}

impl<T> IntoLower for Option<&T>
where
    T: IntoLower,
{
    type Output = Option<T::Output>;

    fn into_lower(&self, ctx: &Context) -> Result<Self::Output, Error> {
        self.map(|x| x.into_lower(ctx)).transpose()
    }
}

impl<T> IntoLower for Box<T>
where
    T: IntoLower,
{
    type Output = T::Output;

    fn into_lower(&self, ctx: &Context) -> Result<Self::Output, Error> {
        self.as_ref().into_lower(ctx)
    }
}

impl IntoLower for ast::Identifier {
    type Output = ir::Expression;

    fn into_lower(&self, ctx: &Context) -> Result<Self::Output, Error> {
        let symbol = self
            .symbol
            .as_ref()
            .ok_or(Error::MissingAnalyzePhase(self.value.clone()))?;

        match symbol {
            ast::Symbol::ParamVar(n, ty) => {
                Ok(ir::Param::ExpectValue(n.to_lowercase().clone(), ty.into_lower(ctx)?).into())
            }
            ast::Symbol::LocalExpr(expr) => Ok(expr.into_lower(ctx)?),
            ast::Symbol::PartyDef(x) => Ok(ir::Param::ExpectValue(
                x.name.value.to_lowercase().clone(),
                ir::Type::Address,
            )
            .into()),
            ast::Symbol::Input(def) => {
                let inner = def.into_lower(ctx)?.utxos;

                let out = if ctx.is_asset_expr() {
                    ir::Coerce::IntoAssets(inner).into()
                } else if ctx.is_datum_expr() {
                    ir::Coerce::IntoDatum(inner).into()
                } else {
                    inner
                };

                Ok(out)
            }
            ast::Symbol::Fees => Ok(ir::Param::ExpectFees.into()),
            ast::Symbol::EnvVar(n, ty) => {
                Ok(ir::Param::ExpectValue(n.to_lowercase().clone(), ty.into_lower(ctx)?).into())
            }
            ast::Symbol::PolicyDef(x) => {
                let policy = x.into_lower(ctx)?;

                if ctx.is_address_expr() {
                    Ok(ir::CompilerOp::BuildScriptAddress(policy.hash).into())
                } else {
                    Ok(policy.hash)
                }
            }
            ast::Symbol::Output(index) => Ok(ir::Expression::Number(*index as i128)),
            _ => {
                dbg!(&self);
                todo!();
            }
        }
    }
}

impl IntoLower for ast::UtxoRef {
    type Output = ir::Expression;

    fn into_lower(&self, _: &Context) -> Result<Self::Output, Error> {
        let x = ir::Expression::UtxoRefs(vec![UtxoRef {
            txid: self.txid.clone(),
            index: self.index as u32,
        }]);

        Ok(x)
    }
}

impl IntoLower for ast::StructConstructor {
    type Output = ir::StructExpr;

    fn into_lower(&self, ctx: &Context) -> Result<Self::Output, Error> {
        let type_def = expect_type_def(&self.r#type)?;

        let constructor = type_def
            .find_case_index(&self.case.name.value)
            .ok_or(Error::InvalidAst("case not found".to_string()))?;

        let case_def = expect_case_def(&self.case.name)?;

        let mut fields = vec![];

        for (index, field_def) in case_def.fields.iter().enumerate() {
            let value = self.case.find_field_value(&field_def.name.value);

            if let Some(value) = value {
                fields.push(value.into_lower(ctx)?);
            } else {
                let spread_target = self
                    .case
                    .spread
                    .as_ref()
                    .expect("spread must be set for missing explicit field")
                    .into_lower(ctx)?;

                fields.push(ir::Expression::EvalBuiltIn(Box::new(
                    ir::BuiltInOp::Property(spread_target, index),
                )));
            }
        }

        Ok(ir::StructExpr {
            constructor,
            fields,
        })
    }
}

impl IntoLower for ast::PolicyField {
    type Output = ir::Expression;

    fn into_lower(&self, ctx: &Context) -> Result<Self::Output, Error> {
        match self {
            ast::PolicyField::Hash(x) => x.into_lower(ctx),
            ast::PolicyField::Script(x) => x.into_lower(ctx),
            ast::PolicyField::Ref(x) => x.into_lower(ctx),
        }
    }
}

impl IntoLower for ast::PolicyDef {
    type Output = ir::PolicyExpr;

    fn into_lower(&self, ctx: &Context) -> Result<Self::Output, Error> {
        match &self.value {
            ast::PolicyValue::Assign(x) => {
                let out = ir::PolicyExpr {
                    name: self.name.value.clone(),
                    hash: ir::Expression::Hash(hex_decode(&x.value)?),
                    script: ir::ScriptSource::expect_parameter(self.name.value.clone()),
                };

                Ok(out)
            }
            ast::PolicyValue::Constructor(x) => {
                let hash = x
                    .find_field("hash")
                    .ok_or(Error::InvalidAst("Missing policy hash".to_string()))?
                    .into_lower(ctx)?;

                let rf = x.find_field("ref").map(|x| x.into_lower(ctx)).transpose()?;

                let script = x
                    .find_field("script")
                    .map(|x| x.into_lower(ctx))
                    .transpose()?;

                let script = match (rf, script) {
                    (Some(rf), Some(script)) => ir::ScriptSource::new_ref(rf, script),
                    (Some(rf), None) => {
                        ir::ScriptSource::expect_ref_input(self.name.value.clone(), rf)
                    }
                    (None, Some(script)) => ir::ScriptSource::new_embedded(script),
                    (None, None) => ir::ScriptSource::expect_parameter(self.name.value.clone()),
                };

                Ok(ir::PolicyExpr {
                    name: self.name.value.clone(),
                    hash,
                    script,
                })
            }
        }
    }
}

impl IntoLower for ast::Type {
    type Output = ir::Type;

    fn into_lower(&self, _: &Context) -> Result<Self::Output, Error> {
        match self {
            ast::Type::Undefined => Ok(ir::Type::Undefined),
            ast::Type::Unit => Ok(ir::Type::Unit),
            ast::Type::Int => Ok(ir::Type::Int),
            ast::Type::Bool => Ok(ir::Type::Bool),
            ast::Type::Bytes => Ok(ir::Type::Bytes),
            ast::Type::Address => Ok(ir::Type::Address),
            ast::Type::Utxo => Ok(ir::Type::Utxo),
            ast::Type::UtxoRef => Ok(ir::Type::UtxoRef),
            ast::Type::AnyAsset => Ok(ir::Type::AnyAsset),
            ast::Type::List(_) => Ok(ir::Type::List),
            ast::Type::Map(_, _) => Ok(ir::Type::Map),
            ast::Type::Custom(x) => Ok(ir::Type::Custom(x.value.clone())),
        }
    }
}

impl IntoLower for ast::AddOp {
    type Output = ir::Expression;

    fn into_lower(&self, ctx: &Context) -> Result<Self::Output, Error> {
        let left = self.lhs.into_lower(ctx)?;
        let right = self.rhs.into_lower(ctx)?;

        Ok(ir::Expression::EvalBuiltIn(Box::new(ir::BuiltInOp::Add(
            left, right,
        ))))
    }
}

impl IntoLower for ast::SubOp {
    type Output = ir::Expression;

    fn into_lower(&self, ctx: &Context) -> Result<Self::Output, Error> {
        let left = self.lhs.into_lower(ctx)?;
        let right = self.rhs.into_lower(ctx)?;

        Ok(ir::Expression::EvalBuiltIn(Box::new(ir::BuiltInOp::Sub(
            left, right,
        ))))
    }
}

impl IntoLower for ast::ConcatOp {
    type Output = ir::Expression;

    fn into_lower(&self, ctx: &Context) -> Result<Self::Output, Error> {
        let left = self.lhs.into_lower(ctx)?;
        let right = self.rhs.into_lower(ctx)?;

        Ok(ir::Expression::EvalBuiltIn(Box::new(
            ir::BuiltInOp::Concat(left, right),
        )))
    }
}

impl IntoLower for ast::NegateOp {
    type Output = ir::Expression;

    fn into_lower(&self, ctx: &Context) -> Result<Self::Output, Error> {
        let operand = self.operand.into_lower(ctx)?;

        Ok(ir::Expression::EvalBuiltIn(Box::new(
            ir::BuiltInOp::Negate(operand),
        )))
    }
}

impl IntoLower for ast::PropertyOp {
    type Output = ir::Expression;

    fn into_lower(&self, ctx: &Context) -> Result<Self::Output, Error> {
        let object = self.operand.into_lower(ctx)?;

        let ty = self
            .operand
            .target_type()
            .ok_or(Error::MissingAnalyzePhase(format!("{0:?}", self.operand)))?;

        let prop_index = ty
            .property_index(&self.property.value)
            .ok_or(Error::InvalidProperty(
                self.property.value.clone(),
                ty.to_string(),
            ))?;

        Ok(ir::Expression::EvalBuiltIn(Box::new(
            ir::BuiltInOp::Property(object, prop_index),
        )))
    }
}

impl IntoLower for ast::ListConstructor {
    type Output = Vec<ir::Expression>;

    fn into_lower(&self, ctx: &Context) -> Result<Self::Output, Error> {
        let elements = self
            .elements
            .iter()
            .map(|x| x.into_lower(ctx))
            .collect::<Result<Vec<_>, _>>()?;

        Ok(elements)
    }
}

impl IntoLower for ast::MapConstructor {
    type Output = ir::Expression;

    fn into_lower(&self, ctx: &Context) -> Result<Self::Output, Error> {
        let pairs = self
            .fields
            .iter()
            .map(|field| {
                let key = field.key.into_lower(ctx)?;
                let value = field.value.into_lower(ctx)?;
                Ok((key, value))
            })
            .collect::<Result<Vec<_>, _>>()?;

        Ok(ir::Expression::Map(pairs))
    }
}

impl IntoLower for ast::DataExpr {
    type Output = ir::Expression;

    fn into_lower(&self, ctx: &Context) -> Result<Self::Output, Error> {
        let out = match self {
            ast::DataExpr::None => ir::Expression::None,
            ast::DataExpr::Number(x) => Self::Output::Number(*x as i128),
            ast::DataExpr::Bool(x) => ir::Expression::Bool(*x),
            ast::DataExpr::String(x) => ir::Expression::String(x.value.clone()),
            ast::DataExpr::HexString(x) => ir::Expression::Bytes(hex_decode(&x.value)?),
            ast::DataExpr::StructConstructor(x) => ir::Expression::Struct(x.into_lower(ctx)?),
            ast::DataExpr::ListConstructor(x) => ir::Expression::List(x.into_lower(ctx)?),
            ast::DataExpr::MapConstructor(x) => x.into_lower(ctx)?,
            ast::DataExpr::StaticAssetConstructor(x) => x.into_lower(ctx)?,
            ast::DataExpr::AnyAssetConstructor(x) => x.into_lower(ctx)?,
            ast::DataExpr::Unit => ir::Expression::Struct(ir::StructExpr::unit()),
            ast::DataExpr::Identifier(x) => x.into_lower(ctx)?,
            ast::DataExpr::AddOp(x) => x.into_lower(ctx)?,
            ast::DataExpr::SubOp(x) => x.into_lower(ctx)?,
            ast::DataExpr::ConcatOp(x) => x.into_lower(ctx)?,
            ast::DataExpr::NegateOp(x) => x.into_lower(ctx)?,
            ast::DataExpr::PropertyOp(x) => x.into_lower(ctx)?,
            ast::DataExpr::UtxoRef(x) => x.into_lower(ctx)?,
            ast::DataExpr::MinUtxo(x) => ir::Expression::EvalCompiler(Box::new(
                ir::CompilerOp::ComputeMinUtxo(x.into_lower(ctx)?),
            )),
        };

        Ok(out)
    }
}

impl IntoLower for ast::StaticAssetConstructor {
    type Output = ir::Expression;

    fn into_lower(&self, ctx: &Context) -> Result<Self::Output, Error> {
        let asset_def = coerce_identifier_into_asset_def(&self.r#type)?;

        let policy = asset_def.policy.into_lower(ctx)?;
        let asset_name = asset_def.asset_name.into_lower(ctx)?;

        let amount = self.amount.into_lower(ctx)?;

        Ok(ir::Expression::Assets(vec![ir::AssetExpr {
            policy,
            asset_name,
            amount,
        }]))
    }
}

impl IntoLower for ast::AnyAssetConstructor {
    type Output = ir::Expression;

    fn into_lower(&self, ctx: &Context) -> Result<Self::Output, Error> {
        let policy = self.policy.into_lower(ctx)?;
        let asset_name = self.asset_name.into_lower(ctx)?;
        let amount = self.amount.into_lower(ctx)?;

        Ok(ir::Expression::Assets(vec![ir::AssetExpr {
            policy,
            asset_name,
            amount,
        }]))
    }
}

impl IntoLower for ast::InputBlockField {
    type Output = ir::Expression;

    fn into_lower(&self, ctx: &Context) -> Result<Self::Output, Error> {
        match self {
            ast::InputBlockField::From(x) => {
                let ctx = ctx.enter_address_expr();
                x.into_lower(&ctx)
            }
            ast::InputBlockField::DatumIs(_) => todo!(),
            ast::InputBlockField::MinAmount(x) => {
                let ctx = ctx.enter_asset_expr();
                x.into_lower(&ctx)
            }
            ast::InputBlockField::Redeemer(x) => {
                let ctx = ctx.enter_datum_expr();
                x.into_lower(&ctx)
            }
            ast::InputBlockField::Ref(x) => x.into_lower(ctx),
        }
    }
}

impl IntoLower for ast::InputBlock {
    type Output = ir::Input;

    fn into_lower(&self, ctx: &Context) -> Result<Self::Output, Error> {
        let from_field = self.find("from");

        let address = from_field.map(|x| x.into_lower(ctx)).transpose()?;

        let min_amount = self
            .find("min_amount")
            .map(|x| x.into_lower(ctx))
            .transpose()?;

        let r#ref = self.find("ref").map(|x| x.into_lower(ctx)).transpose()?;

        let redeemer = self
            .find("redeemer")
            .map(|x| x.into_lower(ctx))
            .transpose()?
            .unwrap_or(ir::Expression::None);

        let query = ir::InputQuery {
            address: address.unwrap_or(ir::Expression::None),
            min_amount: min_amount.unwrap_or(ir::Expression::None),
            r#ref: r#ref.unwrap_or(ir::Expression::None),
            many: self.many,
            collateral: false,
        };

        let param = ir::Param::ExpectInput(self.name.to_lowercase().clone(), query);

        let input = ir::Input {
            name: self.name.to_lowercase().clone(),
            utxos: param.into(),
            redeemer,
        };

        Ok(input)
    }
}

impl IntoLower for ast::OutputBlockField {
    type Output = ir::Expression;

    fn into_lower(&self, ctx: &Context) -> Result<Self::Output, Error> {
        match self {
            ast::OutputBlockField::To(x) => {
                let ctx = ctx.enter_address_expr();
                x.into_lower(&ctx)
            }
            ast::OutputBlockField::Amount(x) => {
                let ctx = ctx.enter_asset_expr();
                x.into_lower(&ctx)
            }
            ast::OutputBlockField::Datum(x) => {
                let ctx = ctx.enter_datum_expr();
                x.into_lower(&ctx)
            }
        }
    }
}

impl IntoLower for ast::OutputBlock {
    type Output = ir::Output;

    fn into_lower(&self, ctx: &Context) -> Result<Self::Output, Error> {
        let address = self.find("to").into_lower(ctx)?.unwrap_or_default();
        let datum = self.find("datum").into_lower(ctx)?.unwrap_or_default();
        let amount = self.find("amount").into_lower(ctx)?.unwrap_or_default();

        Ok(ir::Output {
            address,
            datum,
            amount,
        })
    }
}

impl IntoLower for ast::ValidityBlockField {
    type Output = ir::Expression;

    fn into_lower(&self, ctx: &Context) -> Result<Self::Output, Error> {
        match self {
            ast::ValidityBlockField::SinceSlot(x) => x.into_lower(ctx),
            ast::ValidityBlockField::UntilSlot(x) => x.into_lower(ctx),
        }
    }
}

impl IntoLower for ast::ValidityBlock {
    type Output = ir::Validity;

    fn into_lower(&self, ctx: &Context) -> Result<Self::Output, Error> {
        let since = self.find("since_slot").into_lower(ctx)?.unwrap_or_default();
        let until = self.find("until_slot").into_lower(ctx)?.unwrap_or_default();

        Ok(ir::Validity { since, until })
    }
}

impl IntoLower for ast::MintBlockField {
    type Output = ir::Expression;

    fn into_lower(&self, ctx: &Context) -> Result<Self::Output, Error> {
        match self {
            ast::MintBlockField::Amount(x) => x.into_lower(ctx),
            ast::MintBlockField::Redeemer(x) => x.into_lower(ctx),
        }
    }
}

impl IntoLower for ast::MintBlock {
    type Output = ir::Mint;

    fn into_lower(&self, ctx: &Context) -> Result<Self::Output, Error> {
        let amount = self.find("amount").into_lower(ctx)?.unwrap_or_default();
        let redeemer = self.find("redeemer").into_lower(ctx)?.unwrap_or_default();

        Ok(ir::Mint { amount, redeemer })
    }
}

impl IntoLower for ast::MetadataBlockField {
    type Output = ir::Metadata;
    fn into_lower(&self, ctx: &Context) -> Result<Self::Output, Error> {
        Ok(ir::Metadata {
            key: self.key.into_lower(ctx)?,
            value: self.value.into_lower(ctx)?,
        })
    }
}

impl IntoLower for ast::MetadataBlock {
    type Output = Vec<ir::Metadata>;

    fn into_lower(&self, ctx: &Context) -> Result<Self::Output, Error> {
        let fields = self
            .fields
            .iter()
            .map(|metadata_field| metadata_field.into_lower(ctx))
            .collect::<Result<Vec<_>, _>>()?;

        Ok(fields)
    }
}

impl IntoLower for ast::ChainSpecificBlock {
    type Output = ir::AdHocDirective;

    fn into_lower(&self, ctx: &Context) -> Result<Self::Output, Error> {
        match self {
            ast::ChainSpecificBlock::Cardano(x) => x.into_lower(ctx),
        }
    }
}

impl IntoLower for ast::ReferenceBlock {
    type Output = ir::Expression;

    fn into_lower(&self, ctx: &Context) -> Result<Self::Output, Error> {
        self.r#ref.into_lower(ctx)
    }
}

impl IntoLower for ast::CollateralBlockField {
    type Output = ir::Expression;

    fn into_lower(&self, ctx: &Context) -> Result<Self::Output, Error> {
        match self {
            ast::CollateralBlockField::From(x) => x.into_lower(ctx),
            ast::CollateralBlockField::MinAmount(x) => x.into_lower(ctx),
            ast::CollateralBlockField::Ref(x) => x.into_lower(ctx),
        }
    }
}

impl IntoLower for ast::CollateralBlock {
    type Output = ir::Collateral;

    fn into_lower(&self, ctx: &Context) -> Result<Self::Output, Error> {
        let from = self.find("from").map(|x| x.into_lower(ctx)).transpose()?;

        let min_amount = self
            .find("min_amount")
            .map(|x| x.into_lower(ctx))
            .transpose()?;

        let r#ref = self.find("ref").map(|x| x.into_lower(ctx)).transpose()?;

        let query = ir::InputQuery {
            address: from.unwrap_or(ir::Expression::None),
            min_amount: min_amount.unwrap_or(ir::Expression::None),
            r#ref: r#ref.unwrap_or(ir::Expression::None),
            many: false,
            collateral: true,
        };

        let param = ir::Param::ExpectInput("collateral".to_string(), query);

        let collateral = ir::Collateral {
            utxos: param.into(),
        };

        Ok(collateral)
    }
}

impl IntoLower for ast::SignersBlock {
    type Output = ir::Signers;

    fn into_lower(&self, ctx: &Context) -> Result<Self::Output, Error> {
        Ok(ir::Signers {
            signers: self
                .signers
                .iter()
                .map(|x| x.into_lower(ctx))
                .collect::<Result<Vec<_>, _>>()?,
        })
    }
}

impl IntoLower for ast::TxDef {
    type Output = ir::Tx;

    fn into_lower(&self, ctx: &Context) -> Result<Self::Output, Error> {
        let ir = ir::Tx {
            references: self
                .references
                .iter()
                .map(|x| x.into_lower(ctx))
                .collect::<Result<Vec<_>, _>>()?,
            inputs: self
                .inputs
                .iter()
                .map(|x| x.into_lower(ctx))
                .collect::<Result<Vec<_>, _>>()?,
            outputs: self
                .outputs
                .iter()
                .map(|x| x.into_lower(ctx))
                .collect::<Result<Vec<_>, _>>()?,
            validity: self
                .validity
                .as_ref()
                .map(|x| x.into_lower(ctx))
                .transpose()?,
            mints: self
                .mints
                .iter()
                .map(|x| x.into_lower(ctx))
                .collect::<Result<Vec<_>, _>>()?,
            burns: self
                .burns
                .iter()
                .map(|x| x.into_lower(ctx))
                .collect::<Result<Vec<_>, _>>()?,
            adhoc: self
                .adhoc
                .iter()
                .map(|x| x.into_lower(ctx))
                .collect::<Result<Vec<_>, _>>()?,
            fees: ir::Param::ExpectFees.into(),
            collateral: self
                .collateral
                .iter()
                .map(|x| x.into_lower(ctx))
                .collect::<Result<Vec<_>, _>>()?,
            signers: self
                .signers
                .as_ref()
                .map(|x| x.into_lower(ctx))
                .transpose()?,
            metadata: self
                .metadata
                .as_ref()
                .map(|x| x.into_lower(ctx))
                .transpose()?
                .unwrap_or(vec![]),
        };

        Ok(ir)
    }
}

pub fn lower_tx(ast: &ast::TxDef) -> Result<ir::Tx, Error> {
    let ctx = &Context::default();

    let tx = ast.into_lower(ctx)?;

    Ok(tx)
}

/// Lowers the Tx3 language to the intermediate representation.
///
/// This function takes an AST and converts it into the intermediate
/// representation (IR) of the Tx3 language.
///
/// # Arguments
///
/// * `ast` - The AST to lower
///
/// # Returns
///
/// * `Result<ir::Program, Error>` - The lowered intermediate representation
pub fn lower(ast: &ast::Program, template: &str) -> Result<ir::Tx, Error> {
    let tx = ast
        .txs
        .iter()
        .find(|x| x.name.value == template)
        .ok_or(Error::InvalidAst("tx not found".to_string()))?;

    lower_tx(tx)
}

#[cfg(test)]
mod tests {
    use assert_json_diff::assert_json_eq;
    use paste::paste;

    use super::*;
    use crate::parsing::{self};

    fn make_snapshot_if_missing(example: &str, name: &str, tx: &ir::Tx) {
        let manifest_dir = env!("CARGO_MANIFEST_DIR");

        let path = format!("{}/../../examples/{}.{}.tir", manifest_dir, example, name);

        if !std::fs::exists(&path).unwrap() {
            let ir = serde_json::to_string_pretty(tx).unwrap();
            std::fs::write(&path, ir).unwrap();
        }
    }

    fn test_lowering_example(example: &str) {
        let manifest_dir = env!("CARGO_MANIFEST_DIR");
        let mut program = parsing::parse_well_known_example(example);

        crate::analyzing::analyze(&mut program).ok().unwrap();

        for tx in program.txs.iter() {
            let tir = lower(&program, &tx.name.value).unwrap();

            make_snapshot_if_missing(example, &tx.name.value, &tir);

            let tir_file = format!(
                "{}/../../examples/{}.{}.tir",
                manifest_dir, example, tx.name.value
            );

            let expected = std::fs::read_to_string(tir_file).unwrap();
            let expected: ir::Tx = serde_json::from_str(&expected).unwrap();

            assert_json_eq!(tir, expected);
        }
    }

    #[macro_export]
    macro_rules! test_lowering {
        ($name:ident) => {
            paste! {
                #[test]
                fn [<test_example_ $name>]() {
                    test_lowering_example(stringify!($name));
                }
            }
        };
    }

    test_lowering!(lang_tour);

    test_lowering!(transfer);

    test_lowering!(swap);

    test_lowering!(asteria);

    test_lowering!(vesting);

    test_lowering!(faucet);

    test_lowering!(input_datum);

    test_lowering!(env_vars);

    test_lowering!(local_vars);

    test_lowering!(cardano_witness);

    test_lowering!(burn);

    test_lowering!(min_utxo);

<<<<<<< HEAD
    test_lowering!(list_concat);
=======
    test_lowering!(donation);
>>>>>>> 2a636d9e
    test_lowering!(map);
}<|MERGE_RESOLUTION|>--- conflicted
+++ resolved
@@ -3,7 +3,10 @@
 //! This module takes an AST and performs lowering on it. It converts the AST
 //! into the intermediate representation (IR) of the Tx3 language.
 
+use std::ops::Deref;
+
 use crate::ast;
+use crate::ast::DataExpr;
 use crate::ir;
 use crate::UtxoRef;
 
@@ -498,8 +501,17 @@
     type Output = ir::Expression;
 
     fn into_lower(&self, ctx: &Context) -> Result<Self::Output, Error> {
-        let policy = self.policy.into_lower(ctx)?;
-        let asset_name = self.asset_name.into_lower(ctx)?;
+        fn lower_or_none(expr: Box<DataExpr>, ctx: &Context) -> Result<ir::Expression, Error> {
+            if let ast::DataExpr::String(s) = expr.deref() {
+                if s.value.is_empty() {
+                    return Ok(ir::Expression::None);
+                }
+            }
+            expr.into_lower(ctx)
+        }
+
+        let policy = lower_or_none(self.policy.clone(), ctx)?;
+        let asset_name = lower_or_none(self.asset_name.clone(), ctx)?;
         let amount = self.amount.into_lower(ctx)?;
 
         Ok(ir::Expression::Assets(vec![ir::AssetExpr {
@@ -925,10 +937,7 @@
 
     test_lowering!(min_utxo);
 
-<<<<<<< HEAD
     test_lowering!(list_concat);
-=======
-    test_lowering!(donation);
->>>>>>> 2a636d9e
+
     test_lowering!(map);
 }