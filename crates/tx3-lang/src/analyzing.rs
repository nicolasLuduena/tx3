--- conflicted
+++ resolved
@@ -937,11 +937,7 @@
         scope1.symbols.insert("fees".to_string(), Symbol::Fees);
 
         for param in self.parameters.parameters.iter() {
-<<<<<<< HEAD
-            scope.track_param_var(&param.name.value, param.r#type.clone().r#type);
-=======
-            scope1.track_param_var(&param.name, param.r#type.clone());
->>>>>>> c000b86c
+            scope1.track_param_var(&param.name.value, param.r#type.r#type.clone());
         }
 
         let scope1 = Rc::new(scope1);
@@ -951,16 +947,7 @@
         let mut scope2 = Scope::new(Some(scope1.clone()));
 
         for input in self.inputs.iter() {
-<<<<<<< HEAD
-            let datum_type = input
-                .datum_is()
-                .cloned()
-                .map(|tr| tr.r#type)
-                .unwrap_or(Type::Undefined);
-            scope.track_input(&input.name, datum_type);
-=======
             scope2.track_input(&input.name, input.clone());
->>>>>>> c000b86c
         }
 
         // enter the new scope and analyze the rest of the program
