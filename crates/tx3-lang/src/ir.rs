--- conflicted
+++ resolved
@@ -184,10 +184,6 @@
     pub query: InputQuery,
 }
 
-<<<<<<< HEAD
-
-=======
->>>>>>> c0dcc8b3
 #[derive(Serialize, Deserialize, Debug, Clone)]
 pub struct Tx {
     pub fees: Expression,
@@ -198,8 +194,5 @@
     pub mints: Vec<Mint>,
     pub adhoc: Vec<AdHocDirective>,
     pub collateral: Vec<Collateral>,
-<<<<<<< HEAD
-=======
     pub metadata: Option<Expression>,
->>>>>>> c0dcc8b3
 }